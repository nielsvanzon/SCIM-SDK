--- conflicted
+++ resolved
@@ -5,11 +5,7 @@
     <parent>
         <groupId>de.captaingoldfish</groupId>
         <artifactId>scim-sdk-parent</artifactId>
-<<<<<<< HEAD
-        <version>1.8.4-SNAPSHOT</version>
-=======
         <version>1.9.0-SNAPSHOT</version>
->>>>>>> 3a84f1db
     </parent>
 
     <artifactId>scim-sdk-samples</artifactId>
