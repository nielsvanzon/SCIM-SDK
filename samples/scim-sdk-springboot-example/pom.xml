<?xml version="1.0" encoding="UTF-8"?>
<project xmlns="http://maven.apache.org/POM/4.0.0" xmlns:xsi="http://www.w3.org/2001/XMLSchema-instance" xsi:schemaLocation="http://maven.apache.org/POM/4.0.0 http://maven.apache.org/xsd/maven-4.0.0.xsd">
    <modelVersion>4.0.0</modelVersion>

    <parent>
        <groupId>de.captaingoldfish</groupId>
        <artifactId>scim-sdk-samples</artifactId>
<<<<<<< HEAD
        <version>1.16.0-scim-for-keycloak-SNAPSHOT</version>
=======
        <version>1.17.2-SNAPSHOT</version>
>>>>>>> a95d421d
    </parent>

    <artifactId>scim-sdk-springboot-example</artifactId>

    <name>SCIM SDK springboot example</name>

    <properties>
        <module.name>de.captaingoldfish.scim.sdk.springboot.sample</module.name>
    </properties>

    <dependencyManagement>
        <dependencies>
            <dependency>
                <groupId>org.springframework.boot</groupId>
                <artifactId>spring-boot-dependencies</artifactId>
                <version>${version.springboot}</version>
                <type>pom</type>
                <scope>import</scope>
            </dependency>
        </dependencies>
    </dependencyManagement>

    <dependencies>
        <dependency>
            <groupId>org.springframework.boot</groupId>
            <artifactId>spring-boot-starter-web</artifactId>
            <exclusions>
                <exclusion>
                    <artifactId>logback-classic</artifactId>
                    <groupId>ch.qos.logback</groupId>
                </exclusion>
                <exclusion>
                    <artifactId>log4j-to-slf4j</artifactId>
                    <groupId>org.apache.logging.log4j</groupId>
                </exclusion>
            </exclusions>
            <scope>compile</scope>
        </dependency>

        <dependency>
            <groupId>de.captaingoldfish</groupId>
            <artifactId>scim-sdk-server</artifactId>
        </dependency>

        <dependency>
            <groupId>org.springframework.boot</groupId>
            <artifactId>spring-boot-starter-test</artifactId>
            <scope>test</scope>
            <exclusions>
                <exclusion>
                    <groupId>org.junit.vintage</groupId>
                    <artifactId>junit-vintage-engine</artifactId>
                </exclusion>
            </exclusions>
        </dependency>

        <dependency>
            <groupId>org.apache.logging.log4j</groupId>
            <artifactId>log4j-core</artifactId>
            <scope>compile</scope>
        </dependency>

        <dependency>
            <groupId>org.apache.logging.log4j</groupId>
            <artifactId>log4j-api</artifactId>
            <scope>compile</scope>
        </dependency>

        <dependency>
            <groupId>org.apache.logging.log4j</groupId>
            <artifactId>log4j-slf4j2-impl</artifactId>
            <version>${version.log4j2}</version>
            <scope>compile</scope>
        </dependency>
    </dependencies>

    <build>
        <plugins>
            <plugin>
                <groupId>org.springframework.boot</groupId>
                <artifactId>spring-boot-maven-plugin</artifactId>
                <version>${version.springboot}</version>
                <executions>
                    <execution>
                        <goals>
                            <goal>repackage</goal>
                        </goals>
                    </execution>
                </executions>
            </plugin>
        </plugins>
    </build>
</project><|MERGE_RESOLUTION|>--- conflicted
+++ resolved
@@ -5,11 +5,7 @@
     <parent>
         <groupId>de.captaingoldfish</groupId>
         <artifactId>scim-sdk-samples</artifactId>
-<<<<<<< HEAD
-        <version>1.16.0-scim-for-keycloak-SNAPSHOT</version>
-=======
         <version>1.17.2-SNAPSHOT</version>
->>>>>>> a95d421d
     </parent>
 
     <artifactId>scim-sdk-springboot-example</artifactId>
