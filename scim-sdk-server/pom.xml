<?xml version="1.0" encoding="UTF-8"?>
<project xmlns="http://maven.apache.org/POM/4.0.0" xmlns:xsi="http://www.w3.org/2001/XMLSchema-instance" xsi:schemaLocation="http://maven.apache.org/POM/4.0.0 http://maven.apache.org/xsd/maven-4.0.0.xsd">
    <parent>
        <groupId>de.captaingoldfish</groupId>
        <artifactId>scim-sdk-parent</artifactId>
<<<<<<< HEAD
        <version>1.8.4-SNAPSHOT</version>
=======
        <version>1.9.0-SNAPSHOT</version>
>>>>>>> 3a84f1db
    </parent>
    <modelVersion>4.0.0</modelVersion>

    <artifactId>scim-sdk-server</artifactId>

    <name>SCIM SDK Server</name>

    <properties>
        <module.name>de.captaingoldfish.scim.sdk.server</module.name>
    </properties>

    <dependencies>
        <dependency>
            <groupId>de.captaingoldfish</groupId>
            <artifactId>scim-sdk-common</artifactId>
        </dependency>
        <dependency>
            <groupId>org.antlr</groupId>
            <artifactId>antlr4</artifactId>
        </dependency>
    </dependencies>

    <build>
        <plugins>
            <plugin>
                <groupId>org.antlr</groupId>
                <artifactId>antlr4-maven-plugin</artifactId>
                <version>${version.antlr}</version>
                <executions>
                    <execution>
                        <goals>
                            <goal>antlr4</goal>
                        </goals>
                    </execution>
                </executions>
                <configuration>
                    <outputDirectory>${project.build.directory}/generated-sources/antlr4</outputDirectory>
                    <listener>false</listener>
                    <visitor>true</visitor>
                </configuration>
            </plugin>
        </plugins>
    </build>

</project><|MERGE_RESOLUTION|>--- conflicted
+++ resolved
@@ -3,11 +3,7 @@
     <parent>
         <groupId>de.captaingoldfish</groupId>
         <artifactId>scim-sdk-parent</artifactId>
-<<<<<<< HEAD
-        <version>1.8.4-SNAPSHOT</version>
-=======
         <version>1.9.0-SNAPSHOT</version>
->>>>>>> 3a84f1db
     </parent>
     <modelVersion>4.0.0</modelVersion>
 
