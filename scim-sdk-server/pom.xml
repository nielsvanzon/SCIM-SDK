<?xml version="1.0" encoding="UTF-8"?>
<project xmlns="http://maven.apache.org/POM/4.0.0" xmlns:xsi="http://www.w3.org/2001/XMLSchema-instance" xsi:schemaLocation="http://maven.apache.org/POM/4.0.0 http://maven.apache.org/xsd/maven-4.0.0.xsd">
    <parent>
        <groupId>de.captaingoldfish</groupId>
        <artifactId>scim-sdk-parent</artifactId>
<<<<<<< HEAD
        <version>1.16.0-scim-for-keycloak-SNAPSHOT</version>
=======
        <version>1.17.2-SNAPSHOT</version>
>>>>>>> a95d421d
    </parent>
    <modelVersion>4.0.0</modelVersion>

    <artifactId>scim-sdk-server</artifactId>

    <name>SCIM SDK Server</name>

    <properties>
        <module.name>de.captaingoldfish.scim.sdk.server</module.name>
    </properties>

    <dependencies>
        <dependency>
            <groupId>de.captaingoldfish</groupId>
            <artifactId>scim-sdk-common</artifactId>
        </dependency>
        <dependency>
            <groupId>org.antlr</groupId>
            <artifactId>antlr4</artifactId>
        </dependency>
    </dependencies>

    <build>
        <plugins>
            <plugin>
                <groupId>org.antlr</groupId>
                <artifactId>antlr4-maven-plugin</artifactId>
                <version>${version.antlr}</version>
                <executions>
                    <execution>
                        <goals>
                            <goal>antlr4</goal>
                        </goals>
                    </execution>
                </executions>
                <configuration>
                    <outputDirectory>${project.build.directory}/generated-sources/antlr4</outputDirectory>
                    <listener>false</listener>
                    <visitor>true</visitor>
                </configuration>
            </plugin>

            <plugin>
                <groupId>org.jacoco</groupId>
                <artifactId>jacoco-maven-plugin</artifactId>
                <configuration>
                    <excludes>
                        <!-- exclude generated sources from antlr -->
                        <exclude>/de/captaingoldfish/scim/sdk/server/filter/antlr/ScimFilterBaseVisitor.class</exclude>
                        <exclude>/de/captaingoldfish/scim/sdk/serverfilter/antlr/ScimFilterLexer.class</exclude>
                        <exclude>/de/captaingoldfish/scim/sdk/serverfilter/antlr/ScimFilterParser.class</exclude>
                        <exclude>/de/captaingoldfish/scim/sdk/serverfilter/antlr/ScimFilterVisitor.class</exclude>
                    </excludes>
                </configuration>
            </plugin>
        </plugins>
    </build>

</project><|MERGE_RESOLUTION|>--- conflicted
+++ resolved
@@ -3,11 +3,7 @@
     <parent>
         <groupId>de.captaingoldfish</groupId>
         <artifactId>scim-sdk-parent</artifactId>
-<<<<<<< HEAD
-        <version>1.16.0-scim-for-keycloak-SNAPSHOT</version>
-=======
         <version>1.17.2-SNAPSHOT</version>
->>>>>>> a95d421d
     </parent>
     <modelVersion>4.0.0</modelVersion>
 
