--- conflicted
+++ resolved
@@ -6,11 +6,7 @@
     <artifactId>scim-sdk-parent</artifactId>
 
     <packaging>pom</packaging>
-<<<<<<< HEAD
-    <version>1.16.0-scim-for-keycloak-SNAPSHOT</version>
-=======
     <version>1.17.2-SNAPSHOT</version>
->>>>>>> a95d421d
 
     <name>SCIM SDK</name>
     <description>A full SCIM 2.0 open source implementation</description>
